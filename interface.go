--- conflicted
+++ resolved
@@ -27,22 +27,9 @@
 	Version2 = protocol.Version2
 )
 
-<<<<<<< HEAD
-// A Token can be used to verify the ownership of the client address.
-type Token struct {
-	// IsRetryToken encodes how the client received the token. There are two ways:
-	// * In a Retry packet sent when trying to establish a new connection.
-	// * In a NEW_TOKEN frame on a previous connection.
-	IsRetryToken bool
-	RemoteAddr   string
-	SentTime     time.Time
-}
-
 // Bandwidth (bps)
 type Bandwidth = congestion.Bandwidth
 
-=======
->>>>>>> 07412be8
 // A ClientToken is a token received by the client.
 // It can be used to skip address validation on future connection attempts.
 type ClientToken struct {
